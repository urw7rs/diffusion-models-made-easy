--- conflicted
+++ resolved
@@ -1,6 +1,7 @@
 from typing import Tuple, Optional
 
 import torch
+from torch import nn
 from torch.optim import Adam
 
 import pytorch_lightning as pl
@@ -10,20 +11,13 @@
 from torchmetrics.image.fid import FrechetInceptionDistance
 from torchmetrics.image.inception import InceptionScore
 
-<<<<<<< HEAD
-from dmme.common import denorm, gaussian_like
-from dmme.lr_scheduler import WarmupLR
-
-from dmme.callbacks import EMA
-=======
-from dmme.common import denorm, make_history, set_default
+from dmme.common import denorm, set_default
 from dmme.lr_scheduler import WarmupLR
 
 from dmme.callbacks import EMA
 
 from .ddpm_sampler import DDPMSampler
 from .unet import UNet
->>>>>>> 30a52dbd
 
 
 class LitDDPM(pl.LightningModule):
@@ -42,11 +36,7 @@
 
     def __init__(
         self,
-<<<<<<< HEAD
-        sampler: DDPMSampler,
-=======
         sampler: Optional[nn.Module] = None,
->>>>>>> 30a52dbd
         lr: float = 2e-4,
         warmup: int = 5000,
         imgsize: Tuple[int, int, int] = (3, 32, 32),
